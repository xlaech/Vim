"use strict";

import * as vscode from 'vscode';

export async function showInfo(message : string): Promise<{}> {
  return vscode.window.showInformationMessage("Vim: " + message);
}

export async function showError(message : string): Promise<{}> {
  return vscode.window.showErrorMessage("Vim: " + message);
}
<<<<<<< HEAD

export function translateToAngleBracketNotation(key: string): string {
    const angleBracketNotationMap = {
      'ctrl+' : 'C-',
      'escape': 'Esc',
      'backspace': 'BS',
      'delete': 'Del',
    };

    key = key.toLowerCase();
    if (!(key.startsWith('<') && key.endsWith('>'))) {
      key = `<${ key }>`;
    }

    for (const searchKey in angleBracketNotationMap) {
      if (angleBracketNotationMap.hasOwnProperty(searchKey)) {
        key = key.replace(searchKey, angleBracketNotationMap[searchKey]);
      }
    }

    return key;
}

/**
 * This is certainly quite janky! The problem we're trying to solve
 * is that writing editor.selection = new Position() won't immediately
 * update the position of the cursor. So we have to wait!
 */
export async function waitForCursorUpdatesToHappen(): Promise<void> {
  // TODO - dispose!

  await new Promise((resolve, reject) => {
    setTimeout(resolve, 100);
    vscode.window.onDidChangeTextEditorSelection(x => {
      resolve();
    });
  });
}

export async function wait(time: number): Promise<void> {
  await new Promise((resolve, reject) => {
    setTimeout(resolve, time);
  })
}
=======
>>>>>>> 002e6821
<|MERGE_RESOLUTION|>--- conflicted
+++ resolved
@@ -9,7 +9,6 @@
 export async function showError(message : string): Promise<{}> {
   return vscode.window.showErrorMessage("Vim: " + message);
 }
-<<<<<<< HEAD
 
 export function translateToAngleBracketNotation(key: string): string {
     const angleBracketNotationMap = {
@@ -53,6 +52,4 @@
   await new Promise((resolve, reject) => {
     setTimeout(resolve, time);
   })
-}
-=======
->>>>>>> 002e6821
+}